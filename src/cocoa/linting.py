--- conflicted
+++ resolved
@@ -151,67 +151,6 @@
         bool: True if all code is within functions or main block, False otherwise.
     """
 
-<<<<<<< HEAD
-    with open(file_path, "r", encoding="utf-8") as file:
-        tree = ast.parse(file.read(), filename=file_path)
-
-    # Assume code is properly encapsulated until found otherwise
-    properly_encapsulated = True
-
-    # Check each statement in the module
-    for node in tree.body:
-        # Ignore import statements
-        if isinstance(node, (ast.Import, ast.ImportFrom)):
-            continue
-
-        # Check for function or class definitions and main block
-        if not (
-            isinstance(
-                node, (ast.FunctionDef, ast.AsyncFunctionDef, ast.ClassDef)
-            )
-            or (
-                isinstance(node, ast.If)
-                and isinstance(node.test, ast.Compare)
-                and isinstance(node.test.ops[0], ast.Eq)
-                and isinstance(node.test.left, ast.Name)
-                and node.test.left.id == "__name__"
-                and isinstance(node.test.comparators[0], ast.Constant)
-                and node.test.comparators[0].value == "__main__"
-            )
-        ):
-            # Found code that is not in a function/class definition or the main block
-            properly_encapsulated = False
-            break
-
-    return properly_encapsulated
-
-
-def functions_without_docstrings(file_path):
-    """
-    Identify all functions in a given Python file that do not have docstrings.
-
-    Args:
-        file_path (str): Path to the Python script.
-
-    Returns:
-        list: A list of names of functions that do not have docstrings.
-    """
-    with open(file_path, "r", encoding="utf-8") as source:
-        tree = ast.parse(source.read(), filename=file_path)
-
-    no_docstrings = []
-
-    for node in ast.walk(tree):
-        if isinstance(node, ast.FunctionDef):
-            # Check if first node in function body is a docstring
-            if not (
-                node.body
-                and isinstance(node.body[0], ast.Expr)
-                and isinstance(node.body[0].value, (ast.Str, ast.Constant))
-            ):
-                no_docstrings.append(node.name)
-    return no_docstrings
-=======
     try:
         with open(file_path, "r", encoding="utf-8") as file:
             tree = ast.parse(file.read(), filename=file_path)
@@ -250,4 +189,30 @@
         print(f"SyntaxError while parsing file {file_path}")
     except Exception as e:
         print(f"An unexpected error occurred: {e}")
->>>>>>> 197340e8
+
+
+def functions_without_docstrings(file_path):
+    """
+    Identify all functions in a given Python file that do not have docstrings.
+
+    Args:
+        file_path (str): Path to the Python script.
+
+    Returns:
+        list: A list of names of functions that do not have docstrings.
+    """
+    with open(file_path, "r", encoding="utf-8") as source:
+        tree = ast.parse(source.read(), filename=file_path)
+
+    no_docstrings = []
+
+    for node in ast.walk(tree):
+        if isinstance(node, ast.FunctionDef):
+            # Check if first node in function body is a docstring
+            if not (
+                node.body
+                and isinstance(node.body[0], ast.Expr)
+                and isinstance(node.body[0].value, (ast.Str, ast.Constant))
+            ):
+                no_docstrings.append(node.name)
+    return no_docstrings