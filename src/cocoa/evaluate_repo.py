"""
Main entry point for complete evaluation of a python codebase in git
"""

import argparse
import os

from termcolor import cprint

from cocoa.constants import (
    MAX_CELLS_PER_NOTEBOOK,
    MAX_FUNCTIONS_PER_NOTEBOOK,
    MAX_LINES_PER_CELL,
)
from cocoa.linting import (
    black_python_file,
    code_contains_subprocess,
    functions_without_docstrings,
    get_pylint_warnings,
    is_code_in_functions_or_main,
    pyflakes_notebook,
    pyflakes_python_file,
)
from cocoa.notebooks import process_notebook
from cocoa.repo import (
    check_branch_names,
    files_after_date,
    get_current_branch,
    get_remote_branches_info,
    is_git_repo,
)


def walk_and_process(dir_path, no_filter_flag, lint_flag, start_date=None):
    """
    Walk through directory and process all python and jupyter notebook files.
    """
    paths_to_flag = ["__pycache__", "DS_Store", "ipynb_checkpoints"]
    cprint(
        f"Currently analyzing branch {get_current_branch(dir_path)}",
        color="green",
    )

    if start_date:
        files_to_process = files_after_date(dir_path, start_date)
    else:
        files_to_process = [
            os.path.join(root, f)
            for root, _, files in os.walk(dir_path)
            for f in files
            if not any(x in os.path.join(root, f) for x in paths_to_flag)
        ]

    for file_path in files_to_process:
        if file_path.endswith(".ipynb") or file_path.endswith(".py"):
            print(f"Analyzing {file_path}:")
            if file_path.endswith(".ipynb"):
                analyze_notebook(file_path, no_filter_flag)
            elif file_path.endswith(".py"):
<<<<<<< HEAD
                pyflake_results = pyflakes_python_file(file_path)
                black_results = black_python_file(file_path)

                if black_results:
                    print(
                        f"There were {len(black_results)} changes "
                        f"on file {file_path}. Please run black."
                    )

                # check is_code_in_functions_or_main
                if not is_code_in_functions_or_main(file_path):
                    print(
                        f"Code outside functions or main block detected in {file_path}"
                    )

                # check if code uses subprocess
                if code_contains_subprocess(file_path):
                    print(f"Warning: subprocess usage detected in {file_path}")

                # check if functions have docstrings
                functions_no_docstrings = functions_without_docstrings(
                    file_path
                )

                if functions_no_docstrings:
                    print(
                        f"Following functions without docstrings"
                        f" detected in {file_path}:"
                        f"{functions_no_docstrings}"
                    )

                if lint_flag:
                    pylint_warnings = get_pylint_warnings(file_path)
                    if len(pylint_warnings) > 0:
                        for warning in pylint_warnings:
                            print(f"{warning}")
            if len(pyflake_results) > 0:
                print(*pyflake_results, sep="\n")

            if len([x for x in paths_to_flag if x in file_path]) > 0:
                print(
                    f"Warning: the file {file_path} should be \
                      filtered via gitignore."
                )

    return None


def evaluate_repo(dir_path, lint_flag, start_date):
=======
                analyze_python_file(file_path, lint_flag)
            print("-" * 80)


def analyze_notebook(file_path, no_filter_flag):
    num_cells, num_lines, num_functions, max_lines_in_cell = process_notebook(
        file_path
    )
    pyflake_results = pyflakes_notebook(file_path)
    print_results("PyFlakes", pyflake_results)
    if no_filter_flag or (
        num_cells > MAX_CELLS_PER_NOTEBOOK
        or max_lines_in_cell > MAX_LINES_PER_CELL
        or num_functions > MAX_FUNCTIONS_PER_NOTEBOOK
    ):
        print(f"\tNumber of cells: {num_cells}")
        print(f"\tLines of code: {num_lines}")
        print(f"\tNumber of function definitions: {num_functions}")
        print(f"\tMax lines in a cell: {max_lines_in_cell}")


def analyze_python_file(file_path, lint_flag):
    pyflake_results = pyflakes_python_file(file_path)
    print_results("PyFlakes", pyflake_results)
    if lint_flag:
        pylint_warnings = get_pylint_warnings(file_path)
        print_results("Pylint", pylint_warnings)

    black_results = black_python_file(file_path)
    if black_results:
        print(f"\tPlease run black. {len(black_results)} changes needed.")

    if not is_code_in_functions_or_main(file_path):
        print("\tCode outside functions or main block detected.")

    if code_contains_subprocess(file_path):
        print("\tWarning: subprocess usage detected.")

    functions_no_docstrings = functions_without_docstrings(file_path)
    if functions_no_docstrings:
        print(
            "\tFunctions without docstrings detected:", functions_no_docstrings
        )


def print_results(tool_name, results):
    if results:
        print(f"{tool_name} found {len(results)} issues:")
        for result in results[:5]:
            print(f"  {result}")
        if len(results) > 5:
            print(f"  ...and {len(results) - 5} more issues.")


def evaluate_repo(dir_path, lint_flag, start_date=None):
>>>>>>> 4c433b6f
    """
    This is the entry point to running the automated code review
    It should be called from inside the docker container.
    """

    if not os.path.isdir(dir_path):
        print(f"Error: {dir_path} is not a valid directory.")
        exit(1)

    if not is_git_repo(dir_path):
        print(f"Error: {dir_path} is not a Git repository.")
        exit(1)

    check_branch_names(dir_path)
    get_remote_branches_info(dir_path)
    walk_and_process(dir_path, None, lint_flag=lint_flag, start_date=start_date)
    return 0


def main():
    parser = argparse.ArgumentParser(description="COCOA CLI")

    parser.add_argument("repo", help="Path to a repository root directory")
    parser.add_argument("--lint", help="Lint option", action="store_true")
    parser.add_argument(
        "--date",
        default=None,
        help="Start date in YYYY-MM-DD format to filter files by commit date",
        type=str,
    )

    args = parser.parse_args()

    dir_path = args.repo
    lint_flag = args.lint
    start_date = args.date

    evaluate_repo(dir_path, lint_flag, start_date)


if __name__ == "__main__":
    main()<|MERGE_RESOLUTION|>--- conflicted
+++ resolved
@@ -57,57 +57,6 @@
             if file_path.endswith(".ipynb"):
                 analyze_notebook(file_path, no_filter_flag)
             elif file_path.endswith(".py"):
-<<<<<<< HEAD
-                pyflake_results = pyflakes_python_file(file_path)
-                black_results = black_python_file(file_path)
-
-                if black_results:
-                    print(
-                        f"There were {len(black_results)} changes "
-                        f"on file {file_path}. Please run black."
-                    )
-
-                # check is_code_in_functions_or_main
-                if not is_code_in_functions_or_main(file_path):
-                    print(
-                        f"Code outside functions or main block detected in {file_path}"
-                    )
-
-                # check if code uses subprocess
-                if code_contains_subprocess(file_path):
-                    print(f"Warning: subprocess usage detected in {file_path}")
-
-                # check if functions have docstrings
-                functions_no_docstrings = functions_without_docstrings(
-                    file_path
-                )
-
-                if functions_no_docstrings:
-                    print(
-                        f"Following functions without docstrings"
-                        f" detected in {file_path}:"
-                        f"{functions_no_docstrings}"
-                    )
-
-                if lint_flag:
-                    pylint_warnings = get_pylint_warnings(file_path)
-                    if len(pylint_warnings) > 0:
-                        for warning in pylint_warnings:
-                            print(f"{warning}")
-            if len(pyflake_results) > 0:
-                print(*pyflake_results, sep="\n")
-
-            if len([x for x in paths_to_flag if x in file_path]) > 0:
-                print(
-                    f"Warning: the file {file_path} should be \
-                      filtered via gitignore."
-                )
-
-    return None
-
-
-def evaluate_repo(dir_path, lint_flag, start_date):
-=======
                 analyze_python_file(file_path, lint_flag)
             print("-" * 80)
 
@@ -163,7 +112,6 @@
 
 
 def evaluate_repo(dir_path, lint_flag, start_date=None):
->>>>>>> 4c433b6f
     """
     This is the entry point to running the automated code review
     It should be called from inside the docker container.
