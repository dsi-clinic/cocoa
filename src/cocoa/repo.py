--- conflicted
+++ resolved
@@ -77,13 +77,8 @@
 
 def clone_repo(repo_url, dir_path="temp_repo_dir"):
     """
-<<<<<<< HEAD
-    Clones a Git repository into a specified directory, or
-    updates it if it already exists.
-=======
     Clones a Git repository into a specified directory, or updates it if it already
     exists.
->>>>>>> 4c433b6f
 
     Parameters:
     - repo_url (str): The URL of the repository to be cloned. This must not be empty.
