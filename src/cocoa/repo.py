"""
Utilities for evaluating the status and structure of a git repository
"""

import os
from datetime import datetime

import git

import os
import tempfile
from git import Repo, GitCommandError


def is_git_repo(repo_path):
    """
    Return a boolean if the directory supplied is a git repo.
    """
    return git.Repo(repo_path).git_dir is not None


def get_remote_branches_info(repo_path, display=True):
    """
    This function reutrns the branch information from the
    remote repository.
    """
    repo = git.Repo(repo_path)
    remote_branches = repo.remote().refs

    branch_info = []
    for branch in remote_branches:
        if branch.remote_head == "HEAD":
            continue

        commits_diff = repo.git.rev_list(
            "--left-right", "--count", f"origin/main...{branch.name}"
        )
        num_ahead, num_behind = commits_diff.split("\t")
        branch_info.append([branch.name, num_ahead, num_behind])

    if display:
        for branch, behind, ahead in branch_info:
            print(f"Branch: {branch}")
            print(f"Commits behind main: {behind}")
            print(f"Commits ahead of main: {ahead}")
            print()

    return branch_info


def get_current_branch(repo_path):
    """
    Get the name of the current branch in a Git repository.

    Parameters:
        repo_path (str): The path to the Git repository.

    Returns:
        str: The name of the current branch, or None if an error occurs.

    Raises:
        git.InvalidGitRepositoryError: If the repository path is not a valid
        Git repo

        git.GitCommandError: If an error occurs while executing a Git command.
        Exception: For any other unexpected errors.
    """
    try:
        repo = git.Repo(repo_path)
        current_branch = repo.active_branch.name
        return current_branch
    except git.InvalidGitRepositoryError:
        print("Error: Not a valid Git repository.")
    except git.GitCommandError:
        print("Error: Git command error occurred.")
    except Exception as e:
        print(f"An unexpected error occurred: {e}")
    return None


<<<<<<< HEAD
def clone_repo(repo_url, dir_path="temp_repo_dir"):
    """
    Clones a Git repository into a specified directory, or updates it if it already exists.

    Parameters:
    - repo_url (str): The URL of the repository to be cloned. This must not be empty.
    - dir_path (str): The local directory path where the repository should be cloned.
                      Default is "temp_repo_dir".

    Returns:
    - str: The path to the cloned repository.
    """
    if not repo_url:
        raise ValueError("Repository URL must be provided.")

    try:
        # check the dir path exist
        if not os.path.exists(dir_path):
            os.makedirs(dir_path)

        print(f"Cloning {repo_url} into {dir_path}")
        repo_path = os.path.join(dir_path, repo_url.split('/')[-1])

        # update but not clone if the dir existed
        if os.path.exists(repo_path):
            print(
                f"The directory {repo_path} already exists. Fetching the latest changes.")
            repo = Repo(repo_path)
            repo.remote().fetch()
        else:
            repo = Repo.clone_from(repo_url, repo_path)

        # get all branches
        repo.git.fetch('--all')

        return repo_path
    except GitCommandError as e:
        print(f"Error during git operation: {e}")
        raise
    except Exception as e:
        print(f"An unexpected error occurred: {e}")
        raise
=======
def check_branch_names(repo_path):
    """
    Check for branches other than 'main' and 'dev' in the repository.

    Args:
        repo_path (str): The path to the repository.

    Returns:
        list: A list of warnings regarding branch names.
    """
    branches_info = get_remote_branches_info(repo_path, False)
    warnings = []

    for branch_info in branches_info:
        # Assuming branch_info is a list where the first item is the branch name
        # Extracts branch name after 'origin/'
        branch_name = branch_info[0].split("/")[-1]
        if branch_name not in ["main", "dev"]:
            warnings.append(
                f"Warning: Found non-standard branch '{branch_name}' in repository."
            )

    for warning in warnings:
        print(warning)
    return warnings


def files_after_date(repo_path, start_date):
    """
    Returns a list of files that have been committed after
    a specified start date.

    Args:
        repo_path (str): Path to the Git repository.
        start_date (str): Start date in 'YYYY-MM-DD' format.

    Returns:
        List[str]: A list of file paths committed after the start date.
    """
    repo = git.Repo(repo_path)
    since_date = datetime.strptime(start_date, "%Y-%m-%d")
    files_modified = []

    for commit in repo.iter_commits():
        commit_date = datetime.fromtimestamp(commit.committed_date)
        if commit_date > since_date:
            for entry in commit.stats.files.keys():
                file_path = os.path.join(repo.working_dir, entry)
                if file_path not in files_modified:
                    files_modified.append(file_path)
    return files_modified
>>>>>>> 49e124c4
<|MERGE_RESOLUTION|>--- conflicted
+++ resolved
@@ -78,7 +78,6 @@
     return None
 
 
-<<<<<<< HEAD
 def clone_repo(repo_url, dir_path="temp_repo_dir"):
     """
     Clones a Git repository into a specified directory, or updates it if it already exists.
@@ -121,7 +120,7 @@
     except Exception as e:
         print(f"An unexpected error occurred: {e}")
         raise
-=======
+
 def check_branch_names(repo_path):
     """
     Check for branches other than 'main' and 'dev' in the repository.
@@ -173,4 +172,3 @@
                 if file_path not in files_modified:
                     files_modified.append(file_path)
     return files_modified
->>>>>>> 49e124c4
